--- conflicted
+++ resolved
@@ -141,14 +141,10 @@
 export default connect(
     state => ({
         showEventLog: state.eventLog.visible,
-<<<<<<< HEAD
         settings: state.settings.settings,
     }),
     {
         appInit,
         appDestruct,
     }
-=======
-    })
->>>>>>> 4576dbf8
 )(ProxyAppMain)