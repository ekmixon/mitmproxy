import binascii
import contrib.md5crypt as md5crypt
import http
from argparse import Action, ArgumentTypeError


class NullProxyAuth():
    """
        No proxy auth at all (returns empty challange headers)
    """
    def __init__(self, password_manager):
        self.password_manager = password_manager

    def clean(self, headers):
        """
            Clean up authentication headers, so they're not passed upstream.
        """
        pass

    def authenticate(self, headers):
        """
            Tests that the user is allowed to use the proxy
        """
        return True

    def auth_challenge_headers(self):
        """
            Returns a dictionary containing the headers require to challenge the user
        """
        return {}


class BasicProxyAuth(NullProxyAuth):
    CHALLENGE_HEADER = 'Proxy-Authenticate'
    AUTH_HEADER = 'Proxy-Authorization'

    def __init__(self, password_manager, realm):
        NullProxyAuth.__init__(self, password_manager)
        self.realm = realm

    def clean(self, headers):
        del headers[self.AUTH_HEADER]

    def authenticate(self, headers):
        auth_value = headers.get(self.AUTH_HEADER, [])
        if not auth_value:
            return False
        parts = http.parse_http_basic_auth(auth_value[0])
        if not parts:
            return False
        scheme, username, password = parts
        if scheme.lower()!='basic':
            return False
        if not self.password_manager.test(username, password):
            return False
        self.username = username
        return True

    def auth_challenge_headers(self):
        return {self.CHALLENGE_HEADER:'Basic realm="%s"'%self.realm}


class PassMan():
    def test(self, username, password_token):
        return False


class PassManNonAnon:
    """
        Ensure the user specifies a username, accept any password.
    """
    def test(self, username, password_token):
        if username:
            return True
        return False


class PassManHtpasswd:
    """
        Read usernames and passwords from an htpasswd file
    """
    def __init__(self, fp):
        """
            Raises ValueError if htpasswd file is invalid.
        """
        self.usernames = {}
        for l in fp:
            l = l.strip().split(':')
            if len(l) != 2:
                raise ValueError("Invalid htpasswd file.")
            parts = l[1].split('$')
            if len(parts) != 4:
                raise ValueError("Invalid htpasswd file.")
            self.usernames[l[0]] = dict(
                token = l[1],
                dummy = parts[0],
                magic = parts[1],
                salt = parts[2],
                hashed_password = parts[3]
            )

    def test(self, username, password_token):
        ui = self.usernames.get(username)
        if not ui:
            return False
        expected = md5crypt.md5crypt(password_token, ui["salt"], '$'+ui["magic"]+'$')
        return expected==ui["token"]


class PassManSingleUser:
    def __init__(self, username, password):
        self.username, self.password = username, password

    def test(self, username, password_token):
        return self.username==username and self.password==password_token


class AuthAction(Action):
    """
    Helper class to allow seamless integration int argparse. Example usage:
    parser.add_argument(
        "--nonanonymous",
        action=NonanonymousAuthAction, nargs=0,
        help="Allow access to any user long as a credentials are specified."
    )
    """
    def __call__(self, parser, namespace, values, option_string=None):
        passman = self.getPasswordManager(values)
<<<<<<< HEAD
        if not passman:
            raise ArgumentTypeError("Error creating password manager for proxy authentication.")
        authenticator = BasicProxyAuth(passman, "mitmproxy")
        setattr(namespace, self.dest, authenticator)
=======
        authenticator = BasicProxyAuth(passman, "mitmproxy")
        setattr(namespace, "authenticator", authenticator)
>>>>>>> 7213f86d

    def getPasswordManager(self, s): # pragma: nocover
        raise NotImplementedError()


class SingleuserAuthAction(AuthAction):
    def getPasswordManager(self, s):
        if len(s.split(':')) != 2:
            raise ArgumentTypeError(
                "Invalid single-user specification. Please use the format username:password"
            )
        username, password = s.split(':')
        return PassManSingleUser(username, password)


class NonanonymousAuthAction(AuthAction):
    def getPasswordManager(self, s):
        return PassManNonAnon()


class HtpasswdAuthAction(AuthAction):
    def getPasswordManager(self, s):
        with open(s, "r") as f:
            return PassManHtpasswd(f)
<|MERGE_RESOLUTION|>--- conflicted
+++ resolved
@@ -126,15 +126,10 @@
     """
     def __call__(self, parser, namespace, values, option_string=None):
         passman = self.getPasswordManager(values)
-<<<<<<< HEAD
         if not passman:
             raise ArgumentTypeError("Error creating password manager for proxy authentication.")
         authenticator = BasicProxyAuth(passman, "mitmproxy")
         setattr(namespace, self.dest, authenticator)
-=======
-        authenticator = BasicProxyAuth(passman, "mitmproxy")
-        setattr(namespace, "authenticator", authenticator)
->>>>>>> 7213f86d
 
     def getPasswordManager(self, s): # pragma: nocover
         raise NotImplementedError()
